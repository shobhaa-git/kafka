/**
 * Licensed to the Apache Software Foundation (ASF) under one or more
 * contributor license agreements.  See the NOTICE file distributed with
 * this work for additional information regarding copyright ownership.
 * The ASF licenses this file to You under the Apache License, Version 2.0
 * (the "License"); you may not use this file except in compliance with
 * the License.  You may obtain a copy of the License at
 *
 *    http://www.apache.org/licenses/LICENSE-2.0
 *
 * Unless required by applicable law or agreed to in writing, software
 * distributed under the License is distributed on an "AS IS" BASIS,
 * WITHOUT WARRANTIES OR CONDITIONS OF ANY KIND, either express or implied.
 * See the License for the specific language governing permissions and
 * limitations under the License.
*/

package kafka.producer

<<<<<<< HEAD
import junit.framework.Assert
import java.util.Properties
=======
import java.util.{LinkedList, Properties}
import java.util.concurrent.LinkedBlockingQueue
import junit.framework.Assert._
>>>>>>> 602acaf4
import org.easymock.EasyMock
import org.junit.Test
import kafka.api._
import kafka.cluster.Broker
import kafka.common._
import kafka.message._
import kafka.producer.async._
<<<<<<< HEAD
import kafka.serializer.Encoder
import kafka.message.{NoCompressionCodec, ByteBufferMessageSet, Message}
import kafka.utils.TestZKUtils

class AsyncProducerTest extends JUnitSuite {

  private val messageContent1 = "test"
  private val topic1 = "test-topic"
  private val message1: Message = new Message(messageContent1.getBytes)
=======
import kafka.serializer._
import kafka.server.KafkaConfig
import kafka.utils.TestUtils._
import org.scalatest.junit.JUnit3Suite
import scala.collection.Map
import scala.collection.mutable.ArrayBuffer
import kafka.utils._

class AsyncProducerTest extends JUnit3Suite {
  val props = createBrokerConfigs(1)
  val configs = props.map(p => new KafkaConfig(p))

  override def setUp() {
    super.setUp()
  }
>>>>>>> 602acaf4

  override def tearDown() {
    super.tearDown()
  }

  @Test
  def testProducerQueueSize() {
    // a mock event handler that blocks
    val mockEventHandler = new EventHandler[String,String] {

<<<<<<< HEAD
    val props = new Properties()
    props.put("host", "localhost")
    props.put("port", "9092")
    props.put("queue.size", "10")
    props.put("serializer.class", "kafka.producer.StringSerializer")
    props.put("zk.connect", TestZKUtils.zookeeperConnect)
    val config = new AsyncProducerConfig(props)
=======
      def handle(events: Seq[KeyedMessage[String,String]]) {
        Thread.sleep(500)
      }
>>>>>>> 602acaf4

      def close {}
    }

    val props = new Properties()
    props.put("serializer.class", "kafka.serializer.StringEncoder")
    props.put("broker.list", TestUtils.getBrokerListStrFromConfigs(configs))
    props.put("producer.type", "async")
    props.put("queue.size", "10")
    props.put("batch.size", "1")

    val config = new ProducerConfig(props)
    val produceData = getProduceData(12)
    val producer = new Producer[String, String](config, mockEventHandler)
    try {
      // send all 10 messages, should hit the batch size and then reach broker
      producer.send(produceData: _*)
      fail("Queue should be full")
    }
    catch {
      case e: QueueFullException => //expected
    }finally {
      producer.close()
    }
  }

  @Test
  def testProduceAfterClosed() {
    val props = new Properties()
<<<<<<< HEAD
    props.put("host", "localhost")
    props.put("port", "9092")
    props.put("queue.size", "10")
    props.put("serializer.class", "kafka.producer.StringSerializer")
    props.put("zk.connect", TestZKUtils.zookeeperConnect)
    val config = new AsyncProducerConfig(props)

    val producer = new AsyncProducer[String](config, basicProducer, new StringSerializer)

    producer.start
    for(i <- 0 until 10) {
      producer.send(messageContent1 + "-topic", messageContent1)
    }
=======
    props.put("serializer.class", "kafka.serializer.StringEncoder")
    props.put("broker.list", TestUtils.getBrokerListStrFromConfigs(configs))
    props.put("producer.type", "async")
    props.put("batch.size", "1")

    val config = new ProducerConfig(props)
    val produceData = getProduceData(10)
    val producer = new Producer[String, String](config)
>>>>>>> 602acaf4
    producer.close

    try {
      producer.send(produceData: _*)
      fail("should complain that producer is already closed")
    }
    catch {
      case e: ProducerClosedException => //expected
    }
  }

  @Test
  def testBatchSize() {
    /**
     *  Send a total of 10 messages with batch size of 5. Expect 2 calls to the handler, one for each batch.
     */
    val producerDataList = getProduceData(10)
    val mockHandler = EasyMock.createStrictMock(classOf[DefaultEventHandler[String,String]])
    mockHandler.handle(producerDataList.take(5))
    EasyMock.expectLastCall
    mockHandler.handle(producerDataList.takeRight(5))
    EasyMock.expectLastCall
<<<<<<< HEAD
    EasyMock.replay(basicProducer)

    val props = new Properties()
    props.put("host", "localhost")
    props.put("port", "9092")
    props.put("queue.size", "10")
    props.put("serializer.class", "kafka.producer.StringSerializer")
    props.put("batch.size", "5")
    props.put("zk.connect", TestZKUtils.zookeeperConnect)
=======
    EasyMock.replay(mockHandler)
>>>>>>> 602acaf4

    val queue = new LinkedBlockingQueue[KeyedMessage[String,String]](10)
    val producerSendThread =
      new ProducerSendThread[String,String]("thread1", queue, mockHandler, Integer.MAX_VALUE, 5)
    producerSendThread.start()

    for (producerData <- producerDataList)
      queue.put(producerData)

    producerSendThread.shutdown
    EasyMock.verify(mockHandler)
  }

  @Test
  def testQueueTimeExpired() {
    /**
     *  Send a total of 2 messages with batch size of 5 and queue time of 200ms.
     *  Expect 1 calls to the handler after 200ms.
     */
    val producerDataList = getProduceData(2)
    val mockHandler = EasyMock.createStrictMock(classOf[DefaultEventHandler[String,String]])
    mockHandler.handle(producerDataList)
    EasyMock.expectLastCall
    EasyMock.replay(mockHandler)

<<<<<<< HEAD
    val props = new Properties()
    props.put("host", "localhost")
    props.put("port", "9092")
    props.put("queue.size", "10")
    props.put("serializer.class", "kafka.producer.StringSerializer")
    props.put("queue.time", "200")
    props.put("zk.connect", TestZKUtils.zookeeperConnect)
=======
    val queueExpirationTime = 200
    val queue = new LinkedBlockingQueue[KeyedMessage[String,String]](10)
    val producerSendThread =
      new ProducerSendThread[String,String]("thread1", queue, mockHandler, queueExpirationTime, 5)
    producerSendThread.start()

    for (producerData <- producerDataList)
      queue.put(producerData)
>>>>>>> 602acaf4

    Thread.sleep(queueExpirationTime + 100)
    EasyMock.verify(mockHandler)
    producerSendThread.shutdown
  }

  @Test
  def testPartitionAndCollateEvents() {
    val producerDataList = new ArrayBuffer[KeyedMessage[Int,Message]]
    producerDataList.append(new KeyedMessage[Int,Message]("topic1", 0, new Message("msg1".getBytes)))
    producerDataList.append(new KeyedMessage[Int,Message]("topic2", 1, new Message("msg2".getBytes)))
    producerDataList.append(new KeyedMessage[Int,Message]("topic1", 2, new Message("msg3".getBytes)))
    producerDataList.append(new KeyedMessage[Int,Message]("topic1", 3, new Message("msg4".getBytes)))
    producerDataList.append(new KeyedMessage[Int,Message]("topic2", 4, new Message("msg5".getBytes)))

    val props = new Properties()
    props.put("broker.list", TestUtils.getBrokerListStrFromConfigs(configs))
    val broker1 = new Broker(0, "localhost", "localhost", 9092)
    val broker2 = new Broker(1, "localhost", "localhost", 9093)
    broker1
    // form expected partitions metadata
    val partition1Metadata = new PartitionMetadata(0, Some(broker1), List(broker1, broker2))
    val partition2Metadata = new PartitionMetadata(1, Some(broker2), List(broker1, broker2))
    val topic1Metadata = new TopicMetadata("topic1", List(partition1Metadata, partition2Metadata))
    val topic2Metadata = new TopicMetadata("topic2", List(partition1Metadata, partition2Metadata))

    val topicPartitionInfos = new collection.mutable.HashMap[String, TopicMetadata]
    topicPartitionInfos.put("topic1", topic1Metadata)
    topicPartitionInfos.put("topic2", topic2Metadata)

    val intPartitioner = new Partitioner[Int] {
      def partition(key: Int, numPartitions: Int): Int = key % numPartitions
    }
    val config = new ProducerConfig(props)

    val producerPool = new ProducerPool(config)
    val handler = new DefaultEventHandler[Int,String](config,
                                                         partitioner = intPartitioner,
                                                         encoder = null.asInstanceOf[Encoder[String]],
                                                         keyEncoder = new IntEncoder(),
                                                         producerPool = producerPool,
                                                         topicPartitionInfos)

    val topic1Broker1Data = 
      ArrayBuffer[KeyedMessage[Int,Message]](new KeyedMessage[Int,Message]("topic1", 0, new Message("msg1".getBytes)),
                                             new KeyedMessage[Int,Message]("topic1", 2, new Message("msg3".getBytes)))
    val topic1Broker2Data = ArrayBuffer[KeyedMessage[Int,Message]](new KeyedMessage[Int,Message]("topic1", 3, new Message("msg4".getBytes)))
    val topic2Broker1Data = ArrayBuffer[KeyedMessage[Int,Message]](new KeyedMessage[Int,Message]("topic2", 4, new Message("msg5".getBytes)))
    val topic2Broker2Data = ArrayBuffer[KeyedMessage[Int,Message]](new KeyedMessage[Int,Message]("topic2", 1, new Message("msg2".getBytes)))
    val expectedResult = Some(Map(
        0 -> Map(
              TopicAndPartition("topic1", 0) -> topic1Broker1Data,
              TopicAndPartition("topic2", 0) -> topic2Broker1Data),
        1 -> Map(
              TopicAndPartition("topic1", 1) -> topic1Broker2Data,
              TopicAndPartition("topic2", 1) -> topic2Broker2Data)
      ))

    val actualResult = handler.partitionAndCollate(producerDataList)
    assertEquals(expectedResult, actualResult)
  }

  @Test
<<<<<<< HEAD
  def testSenderThreadShutdown() {
    val syncProducerProps = new Properties()
    syncProducerProps.put("host", "localhost")
    syncProducerProps.put("port", "9092")
    syncProducerProps.put("buffer.size", "1000")
    syncProducerProps.put("connect.timeout.ms", "1000")
    syncProducerProps.put("reconnect.interval", "1000")
    val basicProducer = new MockProducer(new SyncProducerConfig(syncProducerProps))

    val asyncProducerProps = new Properties()
    asyncProducerProps.put("host", "localhost")
    asyncProducerProps.put("port", "9092")
    asyncProducerProps.put("queue.size", "10")
    asyncProducerProps.put("serializer.class", "kafka.producer.StringSerializer")
    asyncProducerProps.put("queue.time", "100")
    asyncProducerProps.put("zk.connect", TestZKUtils.zookeeperConnect)

    val config = new AsyncProducerConfig(asyncProducerProps)
    val producer = new AsyncProducer[String](config, basicProducer, new StringSerializer)
    producer.start
    producer.send(messageContent1 + "-topic", messageContent1)
    producer.close
=======
  def testSerializeEvents() {
    val produceData = TestUtils.getMsgStrings(5).map(m => new KeyedMessage[String,String]("topic1",m))
    val props = new Properties()
    props.put("broker.list", TestUtils.getBrokerListStrFromConfigs(configs))
    val config = new ProducerConfig(props)
    // form expected partitions metadata
    val topic1Metadata = getTopicMetadata("topic1", 0, 0, "localhost", 9092)
    val topicPartitionInfos = new collection.mutable.HashMap[String, TopicMetadata]
    topicPartitionInfos.put("topic1", topic1Metadata)

    val producerPool = new ProducerPool(config)

    val handler = new DefaultEventHandler[String,String](config,
                                                         partitioner = null.asInstanceOf[Partitioner[String]],
                                                         encoder = new StringEncoder,
                                                         keyEncoder = new StringEncoder,
                                                         producerPool = producerPool,
                                                         topicPartitionInfos
    )

    val serializedData = handler.serialize(produceData)
    val deserializedData = serializedData.map(d => new KeyedMessage[String,String](d.topic, Utils.readString(d.message.payload)))
    TestUtils.checkEquals(produceData.iterator, deserializedData.iterator)
>>>>>>> 602acaf4
  }

  @Test
  def testInvalidPartition() {
    val producerDataList = new ArrayBuffer[KeyedMessage[String,Message]]
    producerDataList.append(new KeyedMessage[String,Message]("topic1", "key1", new Message("msg1".getBytes)))
    val props = new Properties()
<<<<<<< HEAD
    props.put("host", "localhost")
    props.put("port", "9092")
    props.put("queue.size", "50")
    props.put("serializer.class", "kafka.producer.StringSerializer")
    props.put("batch.size", "10")
    props.put("zk.connect", TestZKUtils.zookeeperConnect)
=======
    props.put("broker.list", TestUtils.getBrokerListStrFromConfigs(configs))
    val config = new ProducerConfig(props)
>>>>>>> 602acaf4

    // form expected partitions metadata
    val topic1Metadata = getTopicMetadata("topic1", 0, 0, "localhost", 9092)

    val topicPartitionInfos = new collection.mutable.HashMap[String, TopicMetadata]
    topicPartitionInfos.put("topic1", topic1Metadata)

    val producerPool = new ProducerPool(config)

    val handler = new DefaultEventHandler[String,String](config,
                                                         partitioner = new NegativePartitioner,
                                                         encoder = null.asInstanceOf[Encoder[String]],
                                                         keyEncoder = null.asInstanceOf[Encoder[String]],
                                                         producerPool = producerPool,
                                                         topicPartitionInfos)
    try {
      handler.partitionAndCollate(producerDataList)
      fail("Should fail with UnknownTopicOrPartitionException")
    }
    catch {
      case e: UnknownTopicOrPartitionException => // expected, do nothing
    }
  }

  @Test
  def testNoBroker() {
    val props = new Properties()
    props.put("broker.list", TestUtils.getBrokerListStrFromConfigs(configs))

    val config = new ProducerConfig(props)
    // create topic metadata with 0 partitions
    val topic1Metadata = new TopicMetadata("topic1", Seq.empty)

    val topicPartitionInfos = new collection.mutable.HashMap[String, TopicMetadata]
    topicPartitionInfos.put("topic1", topic1Metadata)

    val producerPool = new ProducerPool(config)

    val producerDataList = new ArrayBuffer[KeyedMessage[String,String]]
    producerDataList.append(new KeyedMessage[String,String]("topic1", "msg1"))
    val handler = new DefaultEventHandler[String,String](config,
                                                         partitioner = null.asInstanceOf[Partitioner[String]],
                                                         encoder = new StringEncoder,
                                                         keyEncoder = new StringEncoder,
                                                         producerPool = producerPool,
                                                         topicPartitionInfos)
    try {
      handler.handle(producerDataList)
      fail("Should fail with NoBrokersForPartitionException")
    }
    catch {
      case e: NoBrokersForPartitionException => // expected, do nothing
    }
  }

  @Test
  def testIncompatibleEncoder() {
    val props = new Properties()
    props.put("broker.list", TestUtils.getBrokerListStrFromConfigs(configs))
    val config = new ProducerConfig(props)

    val producer=new Producer[String, String](config)
    try {
      producer.send(getProduceData(1): _*)
      fail("Should fail with ClassCastException due to incompatible Encoder")
    } catch {
      case e: ClassCastException =>
    }finally {
      producer.close()
    }
  }

  @Test
  def testRandomPartitioner() {
    val props = new Properties()
<<<<<<< HEAD
    props.put("host", "localhost")
    props.put("port", "9092")
    props.put("queue.size", "50")
    props.put("serializer.class", "kafka.producer.StringSerializer")
    props.put("batch.size", "20")
    props.put("zk.connect", TestZKUtils.zookeeperConnect)

    val config = new AsyncProducerConfig(props)

    val producer = new AsyncProducer[String](config, basicProducer, new StringSerializer)

    producer.start
    val serializer = new StringSerializer
    for(i <- 0 until 5) {
      producer.send(topic2, messageContent2, 0)
      producer.send(topic2, messageContent2, 1)
      producer.send(topic1, messageContent1, 0)
      producer.send(topic1, messageContent1, 1)
=======
    props.put("broker.list", TestUtils.getBrokerListStrFromConfigs(configs))
    val config = new ProducerConfig(props)

    // create topic metadata with 0 partitions
    val topic1Metadata = getTopicMetadata("topic1", 0, 0, "localhost", 9092)
    val topic2Metadata = getTopicMetadata("topic2", 0, 0, "localhost", 9092)

    val topicPartitionInfos = new collection.mutable.HashMap[String, TopicMetadata]
    topicPartitionInfos.put("topic1", topic1Metadata)
    topicPartitionInfos.put("topic2", topic2Metadata)

    val producerPool = new ProducerPool(config)
    val handler = new DefaultEventHandler[String,String](config,
                                                         partitioner = null.asInstanceOf[Partitioner[String]],
                                                         encoder = null.asInstanceOf[Encoder[String]],
                                                         keyEncoder = null.asInstanceOf[Encoder[String]],
                                                         producerPool = producerPool,
                                                         topicPartitionInfos)
    val producerDataList = new ArrayBuffer[KeyedMessage[String,Message]]
    producerDataList.append(new KeyedMessage[String,Message]("topic1", new Message("msg1".getBytes)))
    producerDataList.append(new KeyedMessage[String,Message]("topic2", new Message("msg2".getBytes)))
    producerDataList.append(new KeyedMessage[String,Message]("topic1", new Message("msg3".getBytes)))

    val partitionedDataOpt = handler.partitionAndCollate(producerDataList)
    partitionedDataOpt match {
      case Some(partitionedData) =>
        for ((brokerId, dataPerBroker) <- partitionedData) {
          for ( (TopicAndPartition(topic, partitionId), dataPerTopic) <- dataPerBroker)
            assertTrue(partitionId == 0)
        }
      case None =>
        fail("Failed to collate requests by topic, partition")
>>>>>>> 602acaf4
    }
  }

  @Test
  def testBrokerListAndAsync() {
    return
    val props = new Properties()
    props.put("serializer.class", "kafka.serializer.StringEncoder")
    props.put("producer.type", "async")
    props.put("batch.size", "5")
    props.put("broker.list", TestUtils.getBrokerListStrFromConfigs(configs))

    val config = new ProducerConfig(props)

    val topic = "topic1"
    val topic1Metadata = getTopicMetadata(topic, 0, 0, "localhost", 9092)
    val topicPartitionInfos = new collection.mutable.HashMap[String, TopicMetadata]
    topicPartitionInfos.put("topic1", topic1Metadata)

    val producerPool = new ProducerPool(config)

    val msgs = TestUtils.getMsgStrings(10)

    val handler = new DefaultEventHandler[String,String]( config,
                                                          partitioner = null.asInstanceOf[Partitioner[String]],
                                                          encoder = new StringEncoder,
                                                          keyEncoder = new StringEncoder,
                                                          producerPool = producerPool,
                                                          topicPartitionInfos)

    val producer = new Producer[String, String](config, handler)
    try {
      // send all 10 messages, should create 2 batches and 2 syncproducer calls
      producer.send(msgs.map(m => new KeyedMessage[String,String](topic, m)): _*)
      producer.close

    } catch {
      case e: Exception => fail("Not expected", e)
    }
  }

  @Test
  def testFailedSendRetryLogic() {
    val props = new Properties()
    props.put("serializer.class", classOf[StringEncoder].getName.toString)
    props.put("key.serializer.class", classOf[NullEncoder[Int]].getName.toString)
    props.put("broker.list", TestUtils.getBrokerListStrFromConfigs(configs))

    val config = new ProducerConfig(props)

    val topic1 = "topic1"
    val topic1Metadata = getTopicMetadata(topic1, Array(0, 1), 0, "localhost", 9092)
    val topicPartitionInfos = new collection.mutable.HashMap[String, TopicMetadata]
    topicPartitionInfos.put("topic1", topic1Metadata)

    val msgs = TestUtils.getMsgStrings(2)

    // produce request for topic1 and partitions 0 and 1.  Let the first request fail
    // entirely.  The second request will succeed for partition 1 but fail for partition 0.
    // On the third try for partition 0, let it succeed.
    val request1 = TestUtils.produceRequestWithAcks(List(topic1), List(0, 1), messagesToSet(msgs), 0)
    val response1 = ProducerResponse(ProducerRequest.CurrentVersion, 0,
      Map((TopicAndPartition("topic1", 0), ProducerResponseStatus(ErrorMapping.NotLeaderForPartitionCode.toShort, 0L)),
          (TopicAndPartition("topic1", 1), ProducerResponseStatus(ErrorMapping.NoError, 0L))))
    val request2 = TestUtils.produceRequest(topic1, 0, messagesToSet(msgs))
    val response2 = ProducerResponse(ProducerRequest.CurrentVersion, 0,
      Map((TopicAndPartition("topic1", 0), ProducerResponseStatus(ErrorMapping.NoError, 0L))))
    val mockSyncProducer = EasyMock.createMock(classOf[SyncProducer])
    EasyMock.expect(mockSyncProducer.send(request1)).andThrow(new RuntimeException) // simulate SocketTimeoutException
    EasyMock.expect(mockSyncProducer.send(request1)).andReturn(response1)
    EasyMock.expect(mockSyncProducer.send(request2)).andReturn(response2)
    EasyMock.replay(mockSyncProducer)

    val producerPool = EasyMock.createMock(classOf[ProducerPool])
    EasyMock.expect(producerPool.getProducer(0)).andReturn(mockSyncProducer)
    EasyMock.expect(producerPool.getProducer(0)).andReturn(mockSyncProducer)
    EasyMock.expect(producerPool.getProducer(0)).andReturn(mockSyncProducer)
    EasyMock.expect(producerPool.close())
    EasyMock.replay(producerPool)

    val handler = new DefaultEventHandler[Int,String](config,
                                                      partitioner = new FixedValuePartitioner(),
                                                      encoder = new StringEncoder(),
                                                      keyEncoder = new NullEncoder[Int](),
                                                      producerPool = producerPool,
                                                      topicPartitionInfos)
    val data = msgs.map(m => new KeyedMessage[Int,String](topic1, 0, m)) ++ msgs.map(m => new KeyedMessage[Int,String](topic1, 1, m))
    handler.handle(data)
    handler.close()

    EasyMock.verify(mockSyncProducer)
    EasyMock.verify(producerPool)
  }

  @Test
  def testJavaProducer() {
    val topic = "topic1"
    val msgs = TestUtils.getMsgStrings(5)
    val scalaProducerData = msgs.map(m => new KeyedMessage[String, String](topic, m))
    val javaProducerData = scala.collection.JavaConversions.asList(scalaProducerData)

    val mockScalaProducer = EasyMock.createMock(classOf[kafka.producer.Producer[String, String]])
    mockScalaProducer.send(scalaProducerData.head)
    EasyMock.expectLastCall()
    mockScalaProducer.send(scalaProducerData: _*)
    EasyMock.expectLastCall()
    EasyMock.replay(mockScalaProducer)

    val javaProducer = new kafka.javaapi.producer.Producer[String, String](mockScalaProducer)
    javaProducer.send(javaProducerData.get(0))
    javaProducer.send(javaProducerData)

    EasyMock.verify(mockScalaProducer)
  }

  @Test
  def testInvalidConfiguration() {
    val props = new Properties()
    props.put("serializer.class", "kafka.serializer.StringEncoder")
    props.put("producer.type", "async")
    try {
      new ProducerConfig(props)
      fail("should complain about wrong config")
    }
    catch {
      case e: IllegalArgumentException => //expected
    }
  }

  def getProduceData(nEvents: Int): Seq[KeyedMessage[String,String]] = {
    val producerDataList = new ArrayBuffer[KeyedMessage[String,String]]
    for (i <- 0 until nEvents)
      producerDataList.append(new KeyedMessage[String,String]("topic1", null, "msg" + i))
    producerDataList
  }

  private def getTopicMetadata(topic: String, partition: Int, brokerId: Int, brokerHost: String, brokerPort: Int): TopicMetadata = {
    getTopicMetadata(topic, List(partition), brokerId, brokerHost, brokerPort)
  }

  private def getTopicMetadata(topic: String, partition: Seq[Int], brokerId: Int, brokerHost: String, brokerPort: Int): TopicMetadata = {
    val broker1 = new Broker(brokerId, brokerHost, brokerHost, brokerPort)
    new TopicMetadata(topic, partition.map(new PartitionMetadata(_, Some(broker1), List(broker1))))
  }
  
  def messagesToSet(messages: Seq[String]): ByteBufferMessageSet = {
    new ByteBufferMessageSet(NoCompressionCodec, messages.map(m => new Message(m.getBytes)): _*)
  }
  
  def messagesToSet(key: Array[Byte], messages: Seq[Array[Byte]]): ByteBufferMessageSet = {
    new ByteBufferMessageSet(NoCompressionCodec, messages.map(m => new Message(key = key, bytes = m)): _*)
  }
}

class NegativePartitioner(props: VerifiableProperties = null) extends Partitioner[String] {
  def partition(data: String, numPartitions: Int): Int = -1
}<|MERGE_RESOLUTION|>--- conflicted
+++ resolved
@@ -17,14 +17,9 @@
 
 package kafka.producer
 
-<<<<<<< HEAD
-import junit.framework.Assert
-import java.util.Properties
-=======
 import java.util.{LinkedList, Properties}
 import java.util.concurrent.LinkedBlockingQueue
 import junit.framework.Assert._
->>>>>>> 602acaf4
 import org.easymock.EasyMock
 import org.junit.Test
 import kafka.api._
@@ -32,17 +27,6 @@
 import kafka.common._
 import kafka.message._
 import kafka.producer.async._
-<<<<<<< HEAD
-import kafka.serializer.Encoder
-import kafka.message.{NoCompressionCodec, ByteBufferMessageSet, Message}
-import kafka.utils.TestZKUtils
-
-class AsyncProducerTest extends JUnitSuite {
-
-  private val messageContent1 = "test"
-  private val topic1 = "test-topic"
-  private val message1: Message = new Message(messageContent1.getBytes)
-=======
 import kafka.serializer._
 import kafka.server.KafkaConfig
 import kafka.utils.TestUtils._
@@ -58,7 +42,6 @@
   override def setUp() {
     super.setUp()
   }
->>>>>>> 602acaf4
 
   override def tearDown() {
     super.tearDown()
@@ -69,19 +52,9 @@
     // a mock event handler that blocks
     val mockEventHandler = new EventHandler[String,String] {
 
-<<<<<<< HEAD
-    val props = new Properties()
-    props.put("host", "localhost")
-    props.put("port", "9092")
-    props.put("queue.size", "10")
-    props.put("serializer.class", "kafka.producer.StringSerializer")
-    props.put("zk.connect", TestZKUtils.zookeeperConnect)
-    val config = new AsyncProducerConfig(props)
-=======
       def handle(events: Seq[KeyedMessage[String,String]]) {
         Thread.sleep(500)
       }
->>>>>>> 602acaf4
 
       def close {}
     }
@@ -111,21 +84,6 @@
   @Test
   def testProduceAfterClosed() {
     val props = new Properties()
-<<<<<<< HEAD
-    props.put("host", "localhost")
-    props.put("port", "9092")
-    props.put("queue.size", "10")
-    props.put("serializer.class", "kafka.producer.StringSerializer")
-    props.put("zk.connect", TestZKUtils.zookeeperConnect)
-    val config = new AsyncProducerConfig(props)
-
-    val producer = new AsyncProducer[String](config, basicProducer, new StringSerializer)
-
-    producer.start
-    for(i <- 0 until 10) {
-      producer.send(messageContent1 + "-topic", messageContent1)
-    }
-=======
     props.put("serializer.class", "kafka.serializer.StringEncoder")
     props.put("broker.list", TestUtils.getBrokerListStrFromConfigs(configs))
     props.put("producer.type", "async")
@@ -134,7 +92,6 @@
     val config = new ProducerConfig(props)
     val produceData = getProduceData(10)
     val producer = new Producer[String, String](config)
->>>>>>> 602acaf4
     producer.close
 
     try {
@@ -157,19 +114,7 @@
     EasyMock.expectLastCall
     mockHandler.handle(producerDataList.takeRight(5))
     EasyMock.expectLastCall
-<<<<<<< HEAD
-    EasyMock.replay(basicProducer)
-
-    val props = new Properties()
-    props.put("host", "localhost")
-    props.put("port", "9092")
-    props.put("queue.size", "10")
-    props.put("serializer.class", "kafka.producer.StringSerializer")
-    props.put("batch.size", "5")
-    props.put("zk.connect", TestZKUtils.zookeeperConnect)
-=======
     EasyMock.replay(mockHandler)
->>>>>>> 602acaf4
 
     val queue = new LinkedBlockingQueue[KeyedMessage[String,String]](10)
     val producerSendThread =
@@ -195,15 +140,6 @@
     EasyMock.expectLastCall
     EasyMock.replay(mockHandler)
 
-<<<<<<< HEAD
-    val props = new Properties()
-    props.put("host", "localhost")
-    props.put("port", "9092")
-    props.put("queue.size", "10")
-    props.put("serializer.class", "kafka.producer.StringSerializer")
-    props.put("queue.time", "200")
-    props.put("zk.connect", TestZKUtils.zookeeperConnect)
-=======
     val queueExpirationTime = 200
     val queue = new LinkedBlockingQueue[KeyedMessage[String,String]](10)
     val producerSendThread =
@@ -212,7 +148,6 @@
 
     for (producerData <- producerDataList)
       queue.put(producerData)
->>>>>>> 602acaf4
 
     Thread.sleep(queueExpirationTime + 100)
     EasyMock.verify(mockHandler)
@@ -276,30 +211,6 @@
   }
 
   @Test
-<<<<<<< HEAD
-  def testSenderThreadShutdown() {
-    val syncProducerProps = new Properties()
-    syncProducerProps.put("host", "localhost")
-    syncProducerProps.put("port", "9092")
-    syncProducerProps.put("buffer.size", "1000")
-    syncProducerProps.put("connect.timeout.ms", "1000")
-    syncProducerProps.put("reconnect.interval", "1000")
-    val basicProducer = new MockProducer(new SyncProducerConfig(syncProducerProps))
-
-    val asyncProducerProps = new Properties()
-    asyncProducerProps.put("host", "localhost")
-    asyncProducerProps.put("port", "9092")
-    asyncProducerProps.put("queue.size", "10")
-    asyncProducerProps.put("serializer.class", "kafka.producer.StringSerializer")
-    asyncProducerProps.put("queue.time", "100")
-    asyncProducerProps.put("zk.connect", TestZKUtils.zookeeperConnect)
-
-    val config = new AsyncProducerConfig(asyncProducerProps)
-    val producer = new AsyncProducer[String](config, basicProducer, new StringSerializer)
-    producer.start
-    producer.send(messageContent1 + "-topic", messageContent1)
-    producer.close
-=======
   def testSerializeEvents() {
     val produceData = TestUtils.getMsgStrings(5).map(m => new KeyedMessage[String,String]("topic1",m))
     val props = new Properties()
@@ -323,7 +234,6 @@
     val serializedData = handler.serialize(produceData)
     val deserializedData = serializedData.map(d => new KeyedMessage[String,String](d.topic, Utils.readString(d.message.payload)))
     TestUtils.checkEquals(produceData.iterator, deserializedData.iterator)
->>>>>>> 602acaf4
   }
 
   @Test
@@ -331,17 +241,8 @@
     val producerDataList = new ArrayBuffer[KeyedMessage[String,Message]]
     producerDataList.append(new KeyedMessage[String,Message]("topic1", "key1", new Message("msg1".getBytes)))
     val props = new Properties()
-<<<<<<< HEAD
-    props.put("host", "localhost")
-    props.put("port", "9092")
-    props.put("queue.size", "50")
-    props.put("serializer.class", "kafka.producer.StringSerializer")
-    props.put("batch.size", "10")
-    props.put("zk.connect", TestZKUtils.zookeeperConnect)
-=======
-    props.put("broker.list", TestUtils.getBrokerListStrFromConfigs(configs))
-    val config = new ProducerConfig(props)
->>>>>>> 602acaf4
+    props.put("broker.list", TestUtils.getBrokerListStrFromConfigs(configs))
+    val config = new ProducerConfig(props)
 
     // form expected partitions metadata
     val topic1Metadata = getTopicMetadata("topic1", 0, 0, "localhost", 9092)
@@ -417,26 +318,6 @@
   @Test
   def testRandomPartitioner() {
     val props = new Properties()
-<<<<<<< HEAD
-    props.put("host", "localhost")
-    props.put("port", "9092")
-    props.put("queue.size", "50")
-    props.put("serializer.class", "kafka.producer.StringSerializer")
-    props.put("batch.size", "20")
-    props.put("zk.connect", TestZKUtils.zookeeperConnect)
-
-    val config = new AsyncProducerConfig(props)
-
-    val producer = new AsyncProducer[String](config, basicProducer, new StringSerializer)
-
-    producer.start
-    val serializer = new StringSerializer
-    for(i <- 0 until 5) {
-      producer.send(topic2, messageContent2, 0)
-      producer.send(topic2, messageContent2, 1)
-      producer.send(topic1, messageContent1, 0)
-      producer.send(topic1, messageContent1, 1)
-=======
     props.put("broker.list", TestUtils.getBrokerListStrFromConfigs(configs))
     val config = new ProducerConfig(props)
 
@@ -469,7 +350,6 @@
         }
       case None =>
         fail("Failed to collate requests by topic, partition")
->>>>>>> 602acaf4
     }
   }
 
